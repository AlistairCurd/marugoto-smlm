from fire import Fire

from .helpers import (
    categorical_crossval_,
<<<<<<< HEAD
    loo_
=======
    deploy_categorical_model_,
    train_categorical_model_,
>>>>>>> 2fa40504
)

if __name__ == "__main__":
    Fire(
        {
            "train": train_categorical_model_,
            "deploy": deploy_categorical_model_,
            "crossval": categorical_crossval_,
            "loo": loo_
        }
    )<|MERGE_RESOLUTION|>--- conflicted
+++ resolved
@@ -2,12 +2,9 @@
 
 from .helpers import (
     categorical_crossval_,
-<<<<<<< HEAD
-    loo_
-=======
     deploy_categorical_model_,
+    loo_,
     train_categorical_model_,
->>>>>>> 2fa40504
 )
 
 if __name__ == "__main__":
