--- conflicted
+++ resolved
@@ -11,9 +11,9 @@
     CSVLogger,
     DataLoader,
     DataLoaders,
+    EarlyStoppingCallback,
     Learner,
     RocAuc,
-    EarlyStoppingCallback,
     SaveModelCallback,
 )
 from torch import nn
@@ -89,12 +89,8 @@
     learn = Learner(dls, model, loss_func=loss_func, metrics=[RocAuc()], path=path)
 
     cbs = [
-<<<<<<< HEAD
-        SaveModelCallback(fname=f"best_valid"),
+        SaveModelCallback(fname="best_valid"),
         EarlyStoppingCallback(patience=16),
-=======
-        SaveModelCallback(fname="best_valid"),
->>>>>>> 2fa40504
         CSVLogger(),
     ]
 
