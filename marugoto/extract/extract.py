--- conflicted
+++ resolved
@@ -73,11 +73,7 @@
             transforms.CenterCrop(224),
             transforms.ToTensor(),
             transforms.Normalize([0.485, 0.456, 0.406], [0.229, 0.224, 0.225]),
-<<<<<<< HEAD
-            transforms.RandomInvert([invert_tiles])
-=======
             transforms.RandomInvert(int(invert_tiles)),
->>>>>>> a67bd924
         ]
     )
     augmenting_transform = transforms.Compose(
@@ -96,11 +92,7 @@
             # ),
             transforms.ToTensor(),
             transforms.Normalize([0.485, 0.456, 0.406], [0.229, 0.224, 0.225]),
-<<<<<<< HEAD
-            transforms.RandomInvert([invert_tiles])
-=======
             transforms.RandomInvert(int(invert_tiles))
->>>>>>> a67bd924
         ]
     )
     outdir = Path(outdir)
